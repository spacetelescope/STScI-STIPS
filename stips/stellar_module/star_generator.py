--- conflicted
+++ resolved
@@ -243,11 +243,7 @@
         try:
             coords = np.load(os.path.join(self.gridpath, 'input.npy'), allow_pickle=True)
         except UnicodeError:
-<<<<<<< HEAD
-            coords = np.load(os.path.join(self.gridpath, 'input.npy'), encoding='bytes', allow_pickle=True)
-=======
             coords = np.load(os.path.join(self.gridpath, 'input.npy'), allow_pickle=True, encoding='bytes')
->>>>>>> bc2f7738
         m, t, g, i = self.get_star_info()
         temps = np.interp(masses,m,t)
         gravs = np.interp(masses,m,g)
